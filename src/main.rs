#![feature(extend_one)]

mod base_cli;
mod base_request;
use base_cli::Commands;
use base_request::TestContext;
extern crate dotenv;
use clap::Parser;
use dotenv::dotenv;
<<<<<<< HEAD
=======
use env_logger::Builder;
>>>>>>> 84d27b27
use log::LevelFilter;
use std::{env, fs, path::PathBuf, str::FromStr};

use std::io::Write;
mod app;
extern crate log;

#[tokio::main]
async fn main() {
    dotenv().ok();
    let cli_instance = base_cli::Cli::parse();

    let mut builder = env_logger::Builder::from_default_env();
    builder
        .format_timestamp(None)
        .format_target(true)
        .filter_level(LevelFilter::from_str(&cli_instance.log_level).unwrap_or(LevelFilter::Info))
        .filter_module("jsonpath_lib", LevelFilter::Info)
        .init();

    match cli_instance.command {
        None | Some(Commands::App {}) => {
            app::app_init();
        }
        Some(Commands::Test { file }) => cli(file).await.unwrap(),
    }
}

async fn cli(file: PathBuf) -> Result<(), anyhow::Error> {
    let content = fs::read_to_string(file.clone())?;
    let ctx = TestContext {
        file: file.to_str().unwrap().into(),
        file_source: content.clone(),
        ..Default::default()
    };
    base_request::run(ctx, content).await
}<|MERGE_RESOLUTION|>--- conflicted
+++ resolved
@@ -7,10 +7,7 @@
 extern crate dotenv;
 use clap::Parser;
 use dotenv::dotenv;
-<<<<<<< HEAD
-=======
 use env_logger::Builder;
->>>>>>> 84d27b27
 use log::LevelFilter;
 use std::{env, fs, path::PathBuf, str::FromStr};
 
