mod base_cli;
mod base_request;
use base_cli::Commands;
use base_request::TestContext;
<<<<<<< HEAD
extern crate dotenv;
use dotenv::dotenv;
use env_logger::Builder;
use log::LevelFilter;
use std::env;
use std::fs;
use std::str::FromStr;

#[tokio::main]
async fn main() {
    dotenv().ok();
    let base_cli = BaseCli::parse();
    let mut builder = Builder::from_default_env();
=======
use clap::Parser;

use log::LevelFilter;
use std::{fs, path::PathBuf, str::FromStr};

mod app;
extern crate log;

#[tokio::main]
async fn main() {
    let cli_instance = base_cli::Cli::parse();
>>>>>>> a007acd1

    let mut builder = env_logger::Builder::from_default_env();
    builder
        .format_timestamp(None)
        .format_target(true)
        .filter_level(LevelFilter::from_str(&cli_instance.log_level).unwrap_or(LevelFilter::Info))
        .filter_module("jsonpath_lib", LevelFilter::Info)
        .init();

    match cli_instance.command {
        None | Some(Commands::App {}) => {
            app::app_init();
        }
        Some(Commands::Test { file }) => cli(file).await.unwrap(),
    }
}

async fn cli(file: PathBuf) -> Result<(), anyhow::Error> {
    let content = fs::read_to_string(file.clone())?;
    let ctx = TestContext {
        file: file.to_str().unwrap().into(),
        file_source: content.clone(),
        ..Default::default()
    };
    base_request::run(ctx, content).await
}<|MERGE_RESOLUTION|>--- conflicted
+++ resolved
@@ -2,23 +2,12 @@
 mod base_request;
 use base_cli::Commands;
 use base_request::TestContext;
-<<<<<<< HEAD
 extern crate dotenv;
 use dotenv::dotenv;
 use env_logger::Builder;
-use log::LevelFilter;
 use std::env;
-use std::fs;
 use std::str::FromStr;
-
-#[tokio::main]
-async fn main() {
-    dotenv().ok();
-    let base_cli = BaseCli::parse();
-    let mut builder = Builder::from_default_env();
-=======
 use clap::Parser;
-
 use log::LevelFilter;
 use std::{fs, path::PathBuf, str::FromStr};
 
@@ -27,8 +16,9 @@
 
 #[tokio::main]
 async fn main() {
+    dotenv().ok();
     let cli_instance = base_cli::Cli::parse();
->>>>>>> a007acd1
+
 
     let mut builder = env_logger::Builder::from_default_env();
     builder
